--- conflicted
+++ resolved
@@ -5,7 +5,7 @@
 version: 1.0.1
 license: MIT
 description: A manifold pipe that uses LiteLLM.
-requirements: beautifulsoup4, yt_dlp, litellm, google-cloud-aiplatform 
+requirements: beautifulsoup4, yt_dlp, litellm>=1.55.4, google-cloud-aiplatform 
 """
 
 from bs4 import BeautifulSoup
@@ -16,6 +16,7 @@
 from pydantic import BaseModel, Field
 from typing import Dict, List, AsyncGenerator, Union, Callable, Any, Awaitable
 import aiohttp
+import asyncio
 import json
 import litellm
 import logging
@@ -202,43 +203,8 @@
 
     def __init__(self):
         self.type = "manifold"
-        self.valves = self.Valves(
-            **{
-                "LITELLM_BASE_URL": os.getenv("LITELLM_BASE_URL", ""),
-                "LITELLM_API_KEY": os.getenv("LITELLM_API_KEY", ""),
-                "LITELLM_MODEL_JSON_PATH": os.getenv("LITELLM_MODEL_JSON_PATH", ""),
-                "LITELLM_DEBUG": os.getenv("LITELLM_DEBUG", False),
-                "PIPE_DEBUG": os.getenv("PIPE_DEBUG", False),
-                "LANGFUSE_PUBLIC_KEY": os.getenv("LANGFUSE_PUBLIC_KEY", ""),
-                "LANGFUSE_SECRET_KEY": os.getenv("LANGFUSE_SECRET_KEY", ""),
-                "LANGFUSE_HOST": os.getenv("LANGFUSE_HOST", ""),
-                "EXTRA_METADATA": os.getenv("EXTRA_METADATA", ""),
-                "EXTRA_TAGS": os.getenv("EXTRA_TAGS", ""),
-                "REQUEST_TIMEOUT": os.getenv("REQUEST_TIMEOUT", 5),
-                "YOUTUBE_COOKIES_FILEPATH": os.getenv("YOUTUBE_COOKIES_FILEPATH", ""),
-                "VISION_ROUTER_ENABLED": os.getenv("VISION_ROUTER_ENABLED", False),
-                "VISION_MODEL_ID": os.getenv("VISION_MODEL_ID", ""),
-                "SKIP_REROUTE_MODELS": os.getenv("SKIP_REROUTE_MODELS", []),
-                "PERPLEXITY_RETURN_CITATIONS": os.getenv(
-                    "PERPLEXITY_RETURN_CITATIONS", True
-                ),
-                "PERPLEXITY_RETURN_IMAGES": os.getenv(
-                    "PERPLEXITY_RETURN_IMAGES", False
-                ),
-                "PERPLEXITY_RETURN_RELATED_QUESTIONS": os.getenv(
-                    "PERPLEXITY_RETURN_RELATED_QUESTIONS", False
-                ),
-                "GOOGLE_APPLICATION_CREDENTIALS": os.getenv(
-                    "GOOGLE_APPLICATION_CREDENTIALS", ""
-                ),
-            }
-        )
-        self.user_valves = self.UserValves(
-            **{
-                "EXTRA_METADATA": os.getenv("EXTRA_METADATA", ""),
-                "EXTRA_TAGS": os.getenv("EXTRA_TAGS", ""),
-            }
-        )
+        self.valves = self.Valves()
+        self.user_valves = self.UserValves()
         self._model_list = None
 
     def _parse_model_string(self, model_id):
@@ -293,7 +259,6 @@
             )
 
             # In Open-WebUI, model lists are just lists of json objects containing the downstream model id and a friendly name.
-            # TODO: We can take the model id...
             try:
                 # Initialize empty model list
                 model_list = []
@@ -447,6 +412,7 @@
         # We have to go retrieve our properties from the original self._model_list by using the model_name from the body
         litellm_model_props = self._get_litellm_model_props_by_model_name(model_name)
         provider = litellm_model_props["model_info"]["litellm_provider"]
+        logger.debug(f"Provider name: {provider}")
 
         # Get the most recent user message
         messages = body.get("messages", [])
@@ -541,40 +507,37 @@
         }
 
         # Provider-specific parameters
-<<<<<<< HEAD
         provider_params = dict({
             "perplexity": {
                 "return_citations": self.valves.PERPLEXITY_RETURN_CITATIONS,
                 "return_images": self.valves.PERPLEXITY_RETURN_IMAGES,
                 "return_related_questions": self.valves.PERPLEXITY_RETURN_RELATED_QUESTIONS,
             },
-            "vertex_ai": {}
+            "vertex_ai-language-models": {}
         })
-=======
-        provider_params = dict(
-            {
-                "perplexity": {
-                    "return_citations": self.valves.PERPLEXITY_RETURN_CITATIONS,
-                    "return_images": self.valves.PERPLEXITY_RETURN_IMAGES,
-                    "return_related_questions": self.valves.PERPLEXITY_RETURN_RELATED_QUESTIONS,
-                }
-            }
-        )
->>>>>>> 2369f360
-
+
+        logger.debug(f"Grounding enabled? {user_valves.ENABLE_GEMINI_GROUNDING}")
         if user_valves.ENABLE_GEMINI_GROUNDING:
             if (
-                provider == "vertex_ai" and
+                provider.startswith("vertex_ai") and
                 (
                     litellm_model_props["model_name"].startswith("gemini-2.0")
                     or litellm_model_props["model_name"].startswith("gemini-exp")
                 )
             ):
                 logger.debug(f"Grounding enabled with 'googleSearch' tool for {model_name}")
-                provider_params["vertex_ai"]["tools"] = [{"googleSearch": {}}]
-            elif provider == "vertex_ai" and litellm_model_props["model_name"].startswith("gemini-"):
+                provider_params["vertex_ai-language-models"] = {
+                    "tools": [{"googleSearch": {}}],
+                    "generationConfig": {}
+                }
+
+            elif provider.startswith("vertex_ai") and litellm_model_props["model_name"].startswith("gemini-"):
                 logger.debug(f"Grounding enabled with 'googleSearchRetrieval' tool for {model_name}")
-                provider_params["vertex_ai"]["tools"] = [{"googleSearchRetrieval": {}}]
+                provider_params["vertex_ai-language-models"] = {
+                    "tools": [{"googleSearchRetrieval": {}}],
+                    "generationConfig": {}
+                }
+
             else:
                 logger.debug(f"{model_name} is incompatible with grounding.")
 
@@ -714,39 +677,74 @@
 
         return url
 
-    async def _build_citation_list(self, citations: set) -> str:
+    async def _build_citation_list(self, citations: set, vertex_metadata: list = None) -> list:
         """
         Take a list of citations and return it as a list.
         """
         citations_list = []
+
         for i, url in enumerate(citations, start=1):
             title = await self._get_url_title(url)
             citation = {"title": title, "url": url, "content": ""}
             citations_list.append(citation)
-            logger.debug(f"Appended citation: {citation}")
+            logger.debug(f"Appended regular citation: {citation}")
+
+        if vertex_metadata:
+            for chunk in vertex_metadata:
+                if "web" in chunk:
+                    web_data = chunk["web"]
+                    citation = {
+                        "title": web_data.get("title", "Unknown Source"),
+                        "url": web_data.get("uri", ""),
+                        "content": ""
+                    }
+                    citations_list.append(citation)
+                    logger.debug(f"Appended Vertex AI citation: {citation}")
 
         return citations_list
 
     async def _process_citations(
-        self, citations: set, emitter: EventEmitter, is_title_gen: bool = False
+        self, citations: set, emitter: EventEmitter, is_title_gen: bool = False, vertex_metadata: list = None
     ):
         """
         Process and emit citations if any exist and we're not generating a title.
         """
-        if citations and not is_title_gen:
+        logger.debug(f"Processing citations with:\ncitations: {citations}\nvertex_metadata: {pformat(vertex_metadata)}\nis_title_gen: {is_title_gen}")
+        
+        if (citations or vertex_metadata) and not is_title_gen:
             await emitter.emit_status(description=f"Formatting citations...")
-
-            citations_list = await self._build_citation_list(citations)
-
-            await emitter.emit_message(
-                content=f"\n\n<details>\n<summary>Sources</summary>"
-            )
-            for i, citation in enumerate(citations_list, 1):
-                await emitter.emit_message(
-                    content=f"\n[{i}] [{citation.get('title')}]({citation.get('url')})"
-                )
-            await emitter.emit_message(content=f"\n</details>\n")
-            await emitter.emit_status(description="", done=True, status="complete")
+            
+            # Build and log citations list
+            citations_list = await self._build_citation_list(citations, vertex_metadata)
+            logger.debug(f"Built citations list:\n{pformat(citations_list)}")
+            
+            if citations_list:
+                # Format citations markdown
+                citations_md = f"\n\n<details>\n<summary>Sources</summary>"
+                for i, citation in enumerate(citations_list, 1):
+                    logger.debug(f"Adding citation {i}: {citation}")
+                    citations_md += f"\n[{i}] [{citation.get('title')}]({citation.get('url')})"
+                citations_md += f"\n</details>\n"
+                
+                logger.debug(f"Final citations markdown:\n{citations_md}")
+                
+                # Emit the formatted citations
+                try:
+                    await emitter.emit_message(content=citations_md)
+                    logger.debug("Successfully emitted citations message")
+                except Exception as e:
+                    logger.error(f"Error emitting citations message: {e}")
+                    
+                # Emit completion status
+                try:
+                    await emitter.emit_status(description="", done=True, status="complete")
+                    logger.debug("Successfully emitted completion status")
+                except Exception as e:
+                    logger.error(f"Error emitting completion status: {e}")
+            else:
+                logger.debug("No citations to emit after processing")
+        else:
+            logger.debug("Skipping citations processing due to conditions not met")
 
     def _convert_citations_to_superscript(self, citation_or_match):
         """
@@ -775,93 +773,139 @@
         )
         return "".join(superscript_map.get(c, c) for c in citation)
 
-    async def _stream_response(self, payload, citations):
+    async def _process_response_chunk(self, content: str, buffer: str, is_title_gen: bool):
+        """Process content chunk and maintain buffer for citation processing"""
+        buffer += content
+        
+        # Skip if we're generating a title
+        if is_title_gen:
+            result = buffer
+            buffer = ""
+            return result, buffer
+
+        pattern = r"\[\d+\]"
+
+        # Find the last possible start of a citation
+        last_open_bracket = buffer.rfind('[')
+
+        if last_open_bracket != -1:
+            next_close_bracket = buffer.find(']', last_open_bracket)
+
+            if next_close_bracket == -1:
+                # Incomplete citation found
+                process_until = last_open_bracket
+                buffer = buffer[last_open_bracket:]
+            else:
+                # Complete citation found
+                process_until = len(buffer)
+                buffer = ""
+        else:
+            process_until = len(buffer)
+            buffer = ""
+
+        chunk_to_process = buffer[:process_until]
+        result = re.sub(pattern, self._convert_citations_to_superscript, chunk_to_process)
+
+        return result, buffer
+
+    async def _stream_response(self, payload: dict, is_title_gen: bool):
         """
         Handle streaming responses.
         """
         buffer = ""  # buffer for citation pattern matching
-        pattern = r"\[\d+\]"
-
-        async def process_chunk(content):
-            nonlocal buffer
-            buffer += content
-
-            # Find all complete citation patterns
-            matches = list(re.finditer(pattern, buffer))
-            if not matches:
-                result = buffer
-                buffer = ""
-                return result
-
-            # Process complete patterns and keep remainder
-            last_end = 0
-            result = ""
-            for match in matches:
-                # Add text before the pattern
-                result += buffer[last_end : match.start()]
-                # Add converted citation
-                result += self._convert_citations_to_superscript(match.group(0))
-                last_end = match.end()
-
-            # Keep unprocessed text in buffer
-            buffer = buffer[last_end:]
-            return result
-
-        response = await litellm.acompletion(stream=True, **payload)
-
-        async for chunk in response:
-            if "citations" in chunk:
-                if isinstance(chunk["citations"], list):
-                    citations.update(chunk["citations"])
-                elif isinstance(chunk["citations"], str):
-                    citations.add(chunk["citations"])
-
-            if (
-                chunk.get("choices")
-                and chunk["choices"][0].get("delta")
-                and chunk["choices"][0]["delta"].get("content")
-            ):
-                content = chunk["choices"][0]["delta"]["content"]
-
-                # Process the chunk and update the content
-                processed_content = await process_chunk(content)
-                if processed_content:
-                    chunk["choices"][0]["delta"]["content"] = processed_content
-                    yield chunk
-
-        # Yield any remaining buffered content
-        if buffer:
-            final_chunk = {"choices": [{"delta": {"content": buffer}}]}
-            yield final_chunk
-
-    async def _get_response(self, payload, citations, is_title_gen: bool = False):
+        metadata = {
+            "citations": set(),
+            "vertex_metadata": None
+        }
+
+        try:
+            response = await litellm.acompletion(stream=True, **payload)
+
+            async for chunk in response:
+                # Handle citations
+                if not is_title_gen and "citations" in chunk:
+                    if isinstance(chunk["citations"], list):
+                        metadata["citations"].update(chunk["citations"])
+                    elif isinstance(chunk["citations"], str):
+                        metadata["citations"].add(chunk["citations"])
+
+                # Process content
+                if (
+                    chunk.get("choices")
+                    and chunk["choices"][0].get("delta")
+                    and chunk["choices"][0]["delta"].get("content")
+                ):
+                    content = chunk["choices"][0]["delta"]["content"]
+                    processed_content, buffer = await self._process_response_chunk(
+                        content,
+                        buffer,
+                        is_title_gen
+                    )
+
+                    if processed_content:
+                        chunk["choices"][0]["delta"]["content"] = processed_content
+                        yield chunk, None # no metadata during streaming
+
+            # Handle any remaining buffered content
+            if buffer:
+                final_chunk = {"choices": [{"delta": {"content": buffer}}]}
+                yield final_chunk, None
+
+            # Get final metadata after stream completes
+            if not is_title_gen and hasattr(response, "model_dump"):
+                response_data = response.model_dump()
+                if "vertex_ai_grounding_metadata" in response_data:
+                    metadata["vertex_metadata"] = (
+                        response_data["vertex_ai_grounding_metadata"][0].get("groundingChunks", [])
+                    )
+
+            yield None, metadata
+
+        except Exception as e:
+            logger.error(f"Error in stream response: {e}")
+            raise
+
+    async def _get_response(self, payload: dict, is_title_gen: bool):
         """
         Handle non-streaming responses.
         """
-        response = await litellm.acompletion(stream=False, **payload)
-
-        content = response.choices[0].message.content
-        logger.debug(f"Accumulated content: {content}")
-
-        if not is_title_gen:
-            if (
-                hasattr(response, "citations")
-                and response.citations
-                and len(response.citations) > 0
-            ):
-                content = re.sub(
-                    r"\[\d+\]", self._convert_citations_to_superscript, content
-                )
-
-                citations_list = await self._build_citation_list(response.citations)
-                content += "\n\n<details>\n<summary>Sources</summary>\n"
-                for i, citation in enumerate(citations_list, 1):
-                    content += (
-                        f"\n[{i}] [{citation.get('title')}]({citation.get('url')})"
-                    )
-                content += "\n</details>\n"
-
-        return content
+        try:
+            response = await litellm.acompletion(stream=False, **payload)
+        
+            content = response.choices[0].message.content
+            logger.debug(f"Response content: {content}")
+
+            if not is_title_gen:
+                # Debug citation extraction
+                citations = set()
+                if hasattr(response, "citations"):
+                    citations = set(response.citations)
+                    logger.debug(f"Extracted citations: {citations}")
+
+                vertex_metadata = list
+                if hasattr(response, "model_dump"):
+                    response_data = response.model_dump()
+                    if "vertex_ai_grounding_metadata" in response_data:
+                        vertex_metadata = response_data["vertex_ai_grounding_metadata"]
+                        if vertex_metadata and len(vertex_metadata) > 0:
+                            vertex_metadata = vertex_metadata[0].get("groundingChunks", [])
+                        logger.debug(f"vertex_metadata: {pformat(vertex_metadata)}")
+
+                citations = await self._build_citation_list(citations, vertex_metadata)
+
+                if len(citations) > 0:
+                    content = re.sub(r'\[\d+\]', self._convert_citations_to_superscript, content)
+
+                    content += "\n\n<details>\n<summary>Sources</summary>\n"
+                    for i, citation in enumerate(citations, 1):
+                        content += f"\n[{i}] [{citation.get('title')}]({citation.get('url')})"
+                    content += "\n</details>\n"
+
+                return content
+
+        except Exception as e:
+            logger.error(f"Error in non-streaming response: {e}")
+            raise
 
     def pipes(self):
         """
@@ -888,9 +932,6 @@
             litellm.json_logs = False
             litellm.suppress_debug_info = True
 
-        logger.debug(f"Valves:\n{pformat(self.valves)}")
-        logger.debug(f"User Valves:\n{pformat(self.user_valves)}")
-
         if (
             self.valves.LANGFUSE_PUBLIC_KEY
             and self.valves.LANGFUSE_SECRET_KEY
@@ -936,15 +977,12 @@
         The main pipe through which requests flow.
         """
 
-        user_valves = __user__.get("valves")
-        if not user_valves:
-            user_valves = self.UserValves()
-
-        citations = set()
-
         try:
+            user_valves = __user__.get("valves", self.UserValves())
             emitter = EventEmitter(__event_emitter__)
-
+            is_title_gen = __metadata__.get("task") == "title_generation"
+
+            # Build request metadata and payload
             metadata = await self._build_metadata(__user__, __metadata__, user_valves)
             payload = await self._build_completion_payload(
                 body, __user__, metadata, user_valves, emitter
@@ -964,26 +1002,25 @@
                                     content["image_url"]["url"] = "[BASE64_IMAGE_DATA]"
             logger.debug(f"Final payload:\n{json.dumps(log_payload, indent=2)}")
 
-            try:
-                is_title_gen = __metadata__.get("task") == "title_generation"
-
-                if body["stream"]:
-                    async for chunk in self._stream_response(payload, citations):
+            if body["stream"]:
+                # Handle streaming responses
+                metadata = None
+                async for chunk, chunk_metadata in self._stream_response(payload, is_title_gen):
+                    if chunk is not None:
                         yield chunk
-                    if citations:
-                        await self._process_citations(citations, emitter, is_title_gen)
-                else:
-                    content = await self._get_response(payload, citations, is_title_gen)
-                    yield content
-
-                await emitter.emit_status(
-                    status="complete",
-                    description="",
-                    done=True,
-                )
-
-            except aiohttp.ClientError as e:
-                logger.error(f"Error during request: {e}")
-                yield f"Error: {e}"
+                    if chunk_metadata is not None:
+                        metadata = chunk_metadata
+            else:
+                # Handle non-streaming responses
+                content = await self._get_response(payload, is_title_gen)
+                yield content
+
+            await emitter.emit_status(
+                status="complete",
+                description="",
+                done=True,
+            )
+
         except Exception as e:
-            logger.exception(f"Unexpected error in pipe: {e}")+            logger.exception(f"Unexpected error in pipe: {e}")
+            yield f"Error: {str(e)}"